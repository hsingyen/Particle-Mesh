--- conflicted
+++ resolved
@@ -9,15 +9,10 @@
     N     = rho.shape[0]
     rho_k = np.fft.fftn(rho)
 
-<<<<<<< HEAD
-    rho_k = np.fft.fftn(rho)
-    phi_k = np.zeros_like(rho_k, dtype=complex)
-=======
     k     = 2.0 * np.pi * np.fft.fftfreq(N, d=box_size / N)
     kx, ky, kz = np.meshgrid(k, k, k, indexing="ij")
     k2    = kx**2 + ky**2 + kz**2
     k2[0, 0, 0] = np.inf
->>>>>>> 83403b33
 
     soft_factor = np.exp(-G_k**2 * k2 / 2.0) if G_k > 0.0 else 1.0
     phi_k = -4.0 * np.pi * G * soft_factor * rho_k / k2
@@ -25,15 +20,6 @@
 
     return np.fft.ifftn(phi_k).real
 
-<<<<<<< HEAD
-    # Restore k=0 mode to zero (mean potential arbitrary)
-    phi_k[0,0,0] = 0.0
-
-    phi = np.fft.ifftn(phi_k).real
-    #phi = phi - np.mean(phi)
-    return phi
-=======
->>>>>>> 83403b33
 
 def poisson_solver_isolated(rho,G_k, N, box_size, G=1.0):
     dx = box_size / N
