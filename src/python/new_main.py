import numpy as np
import matplotlib.pyplot as plt
import matplotlib.animation as animation
from matplotlib.animation import PillowWriter
from new_orbit_integrator import kdk_step, dkd_step,rk4_step
from new_orbit_integrator import compute_phi
from mpl_toolkits.mplot3d import Axes3D
from jeans_initial import create_particles_single, create_particles_double
from poisson_solver import green

# === Simulation parameters ===
<<<<<<< HEAD
N = 16  # Grid size: N x N x N
box_size = 1.0
N_particles =  100 #10000
center = N // 2
dt = 2e-4
n_steps = 100  #200
dp = 'ngp'  # 'ngp', 'cic', or 'tsc'
solver = 'isolated' # 'isolated', 'periodic 
integrator = 'dkd'         # 'kdk' or 'dkd' or 'rk4' 
dx = box_size/N
mode = 'expand'
a = 0.05

if solver == 'isolated':
    G_k = green(N, box_size)
else:
    G_k =0
=======
N = 128                      # Grid size: N x N x N
box_size = 1.0
N_particles =  10000         # 10000
center = N // 2
dt = 2e-4
n_steps = 10                 # 200
dp = 'ngp'                   # 'ngp', 'cic', or 'tsc'
solver = 'periodic'          # 'isolated', 'periodic ,'periodic_safe'(softening = 0 equal to periodic)
integrator = 'kdk'           # 'kdk' or 'dkd' or 'rk4' or 'hermite_individual'   or 'hermite_fixed'
softening = 0.0              #  box_size/N
mode = 'stable'
a = 0.005
>>>>>>> 6d27661c

# === useful function ===
def potential_slice(phi, box_size, title):
    """Plot mid-plane slice of potential."""
    plt.imshow(phi[:,:,center], extent=[0, box_size, 0, box_size], origin='lower')
    plt.colorbar(label="Potential Φ")
    plt.title(title)
    plt.xlabel("x")
    plt.ylabel("y")
    plt.show()

def particle_slice_XY(positions, title):
    fig_init, ax_init = plt.subplots()
    ax_init.scatter(positions[:, 0], positions[:, 1], s=5, alpha=0.6)
    ax_init.set_aspect('equal')
    ax_init.set_xlim(0, box_size)
    ax_init.set_ylim(0, box_size)
    ax_init.set_xlabel("x")
    ax_init.set_ylabel("y")
    ax_init.set_title(f'Particle SLice_{title}(XYplane)')
    plt.tight_layout()
    plt.show()

def compute_total_momentum(velocities, masses):
    """Compute momentum (vector)"""
    return np.sum(masses[:, None] * velocities, axis=0)

def compute_total_energy(positions, velocities, masses, N, box_size,dp,solver, G_k):
    """Compute total energy (kinetic + potential) of the system."""
    KE = 0.5 * np.sum(masses * np.sum(velocities**2, axis=1))

    phi,weights = compute_phi(positions, masses, N, box_size, dp, solver, G_k)
    particle_values = []
    for weight in weights:
        phi_par = 0.0  # use scalar
        for idx, w in weight:
            print(idx)
            phi_par += phi[idx] * w
        particle_values.append(phi_par)
    particle_values = np.array(particle_values)
    PE = 0.5*np.sum(masses*particle_values)
    return KE, PE, KE+PE




# === main simulation ===
def main():
    np.random.seed(42)
    # single plummer(mode = 'stable, contract, expand)
    positions, velocities, masses = create_particles_single(N_particles,box_size,a = a, M = 1.0, mode = mode ,solver = solver,G=1.0)
    # two plummer(mode, addv= True,False, v_offset=)
    #positions, velocities, masses = create_particles_double(N_particles,box_size,a = a, M = 1.0, mode=mode,solver = solver,G=1.0 , add_initial_velocity=True, v_offset= 0.1)
    particle_slice_XY(positions, 'Initial setup')

    # initial total energy/momentum
    K_direct, P_direct, energy_direct = compute_energies_direct(positions, velocities, masses)
    K_poi, P_poi, energy_poisson = compute_total_energy(positions,velocities,masses, N, box_size, dp , solver,G_k)
    momentum = compute_total_momentum(velocities,masses)
    Q_J_dir = 2 * K_direct / abs(P_direct)
    Q_J_poi = 2*K_poi/(abs(P_poi))
    print(f"Initial Energy(direct) = {energy_direct:.4f}, Qj = {Q_J_dir:.4f}")
    print(f"Initial Energy(poisson) = {energy_poisson:.4f},Qj = {Q_J_poi:.4f}")
    print("Initial momentum =", momentum)

    # initial setup figure
    particle_slice_XY(positions, 'Initial setup')

    # lists for update date
    momentum_errors = []         # total error ||ΔP||
    momentum_errors_xyz = []     # per-axis error [|ΔPx|, |ΔPy|, |ΔPz|]

    frames = []           # potential field frames
    particle_frames = []  # particle position frames
    energies = []
    energies.append([K_poi,P_poi])
    saved_frames = set()

    # update
    for step in range(n_steps):
        if integrator == 'kdk':
            positions, velocities, masses, phi = kdk_step(positions, velocities, masses, dt, N, box_size, dp, solver,G_k)
        elif integrator == 'dkd':
            positions, velocities,masses, phi = dkd_step(positions, velocities, masses, dt, N, box_size, dp, solver,G_k)
        elif integrator == 'rk4':
            positions, velocities,masses, phi = rk4_step(positions, velocities, masses, dt, N, box_size, dp, solver,G_k)

        # compute energy/momentum each step
        KE, PE, total_energy = compute_total_energy(positions, velocities, masses, N, box_size,dp,solver,G_k)
        energies.append([KE, PE])
        current_momentum = compute_total_momentum(velocities, masses)
        delta_P = current_momentum - momentum
        momentum_errors.append(np.linalg.norm(delta_P))
        momentum_errors_xyz.append(np.abs(delta_P))

        # Save frames every 5 steps
        if step % 1 == 0:
            frames.append(phi[:,:,center].T.copy())
            particle_frames.append(positions.copy())
    
    PP_anim(frames, particle_frames, box_size, dp, solver)
    energy(energies)
    momentum_plot(momentum_errors_xyz)
        
# === figures ===
def PP_anim(frames, particle_frames, box_size,dp,solver):
    fig3, ax3 = plt.subplots()
    im = ax3.imshow(frames[0], extent=[0, box_size, 0, box_size], origin='lower',
                    vmin=np.min(frames[0]), vmax=np.max(frames[0]), cmap='viridis')
    cbar_potential = plt.colorbar(im, ax=ax3)    # add color bar
    cbar_potential.set_label("Gravitational Potential")
    scatter = ax3.scatter(particle_frames[0][:,0], particle_frames[0][:,1], s=1, color='white')

    ax3.set_xlim(0, box_size)
    ax3.set_ylim(0, box_size)
    ax3.set_xlabel("x")
    ax3.set_ylabel("y")
    title3 = ax3.set_title(f"Particles + Potential at Frame 0")
    plt.tight_layout()

    def animate_combined(i):
        im.set_data(frames[i])
        scatter.set_offsets(particle_frames[i])
        title3.set_text(f"Particles + Potential at Frame {i}")
        return im, scatter, title3
    
    ani_combined = animation.FuncAnimation(fig3, animate_combined, frames=len(frames), interval=200, blit=False)
    # save gif
    ani_combined.save(f"PP_anim_{dp}_{solver}.gif", writer='pillow')
    plt.show()

def energy(energies):
    energies = np.array(energies)
    KEs = energies[:,0]
    PEs = energies[:,1]
    TEs = KEs + PEs

    plt.figure()
    plt.plot(KEs, label="Kinetic Energy")
    plt.plot(PEs, label="Potential Energy")
    plt.plot(TEs, label="Total Energy")
    plt.xlabel("Step")
    plt.ylabel("Energy")
    plt.title("Energy Conservation Test")
    plt.legend()
    plt.grid()
    plt.show()

    plt.figure()
    plt.plot(TEs-TEs[0], label="Delta Total Energy")
    plt.xlabel("Step")
    plt.ylabel("Energy diff")
    plt.title("Energy Conservation Test")
    plt.legend()
    plt.grid()
    plt.show()

def momentum_plot(momentum_errors_xyz):
    momentum_errors_xyz = np.array(momentum_errors_xyz)  # shape: (n_steps, 3)

    plt.figure()
    plt.plot(momentum_errors_xyz[:, 0], label='|ΔP_x|')
    plt.plot(momentum_errors_xyz[:, 1], label='|ΔP_y|')
    plt.plot(momentum_errors_xyz[:, 2], label='|ΔP_z|')
    plt.xlabel("Step")
    plt.ylabel("Momentum Error")
    plt.title("Momentum Conservation Error per Component")
    plt.legend()
    plt.grid()
    plt.show()

if __name__ == "__main__":
    main()<|MERGE_RESOLUTION|>--- conflicted
+++ resolved
@@ -9,7 +9,6 @@
 from poisson_solver import green
 
 # === Simulation parameters ===
-<<<<<<< HEAD
 N = 16  # Grid size: N x N x N
 box_size = 1.0
 N_particles =  100 #10000
@@ -27,20 +26,6 @@
     G_k = green(N, box_size)
 else:
     G_k =0
-=======
-N = 128                      # Grid size: N x N x N
-box_size = 1.0
-N_particles =  10000         # 10000
-center = N // 2
-dt = 2e-4
-n_steps = 10                 # 200
-dp = 'ngp'                   # 'ngp', 'cic', or 'tsc'
-solver = 'periodic'          # 'isolated', 'periodic ,'periodic_safe'(softening = 0 equal to periodic)
-integrator = 'kdk'           # 'kdk' or 'dkd' or 'rk4' or 'hermite_individual'   or 'hermite_fixed'
-softening = 0.0              #  box_size/N
-mode = 'stable'
-a = 0.005
->>>>>>> 6d27661c
 
 # === useful function ===
 def potential_slice(phi, box_size, title):
