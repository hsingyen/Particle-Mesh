import numpy as np
from itertools import product
from poisson_solver import poisson_solver_periodic_safe, poisson_solver_periodic,poisson_solver_isolated
from new_mass_deposition import deposit_cic,deposit_ngp,deposit_tsc

### acc: compute grid acc => back to particle by weighting => update scheme

def compute_grid_acceleration( phi, N, box_size):
    """ compute acceleration at grids"""
    dx = box_size / N
    # Compute gradients on the grid (finite differences)
    grad_phi = np.gradient(-phi, dx, edge_order=2)  # returns [grad_phi_x, grad_phi_y, grad_phi_z]

    return grad_phi

"""make inverse interpolation for particle"""

def interpolate_to_particles(grid_field, weights_list):
    """
    Interpolate grid field (scalar or vector) back to particle positions using precomputed weights.

    Parameters
    ----------
    grid_field : ndarray
        Grid values, shape (N, N, N) or (3, N, N, N) for vector field (e.g., acceleration).
    weights_list : list of list of (index tuple, weight)
        Each entry corresponds to a particle's interpolation stencil.

    Returns
    -------
    particle_values : ndarray
        Interpolated values at particle positions. Shape:
        - (N_particles,) for scalar field
        - (N_particles, 3) for vector field
    """
    particle_values = []

    for weights in weights_list:
        acc = np.zeros(3)
        for idx, w in weights:
            acc[0] += grid_field[0][idx] * w
            acc[1] += grid_field[1][idx] * w
            acc[2] += grid_field[2][idx] * w
        particle_values.append(acc)

    return np.array(particle_values)

#def compute_acceleration(positions, masses, N, box_size, dp, solver):
def compute_acceleration(positions, masses, N, box_size, dp, solver, subtract_self):
    """
    Computes particle accelerations from positions and masses via:
    1. Compute potential
    2. Compute grid acceleration
    3. Interpolate acceleration back to particles
    """
    #Step 1: Compute potential
    phi,weights = compute_phi(positions, masses, N, box_size, dp, solver)
    # Step 2: Compute grid acceleration
    acc_grid = compute_grid_acceleration(phi, N, box_size)

    # Step 3: Interpolate to particles
    acc_particles = interpolate_to_particles(acc_grid, weights)


    if subtract_self:
        # Enforce zero net force to conserve momentum
        net_force = np.sum(acc_particles * masses[:, np.newaxis], axis=0)
        correction = net_force / np.sum(masses)
        acc_particles -= correction
        print("Subtracted net correction:", correction)

    return acc_particles, phi

def compute_phi(positions, masses, N, box_size, dp, solver):
    """
    Solve Poisson equation from positions and masses via:
    1. Mass deposition
    2. Solve Poisson equation
    """

    boundary = 'periodic' if solver.startswith('periodic') else solver

    # Step 1: Mass deposition
    if dp == "ngp":
        rho, weights = deposit_ngp(positions, masses, N, box_size, boundary)
    elif dp == "cic":
        rho, weights = deposit_cic(positions, masses, N, box_size, boundary)
    elif dp == "tsc":
        rho, weights = deposit_tsc(positions, masses, N, box_size, boundary)
    else:
        raise ValueError("Unknown deposition method")
    
    #print("rho min/max:", np.min(rho), np.max(rho))

    # Step 2: Solve Poisson equation
    if solver == "periodic":
        phi = poisson_solver_periodic(rho, box_size, G=1.0)
    elif solver == "isolated":
        phi = poisson_solver_isolated(rho, box_size, G=1.0)
    elif solver == "periodic_safe":
        phi = poisson_solver_periodic_safe(rho, box_size, G=1.0)
    else:
        raise ValueError("Unknown boundary condition")
<<<<<<< HEAD
    return phi,weights
=======

    # Step 3: Compute grid acceleration
    acc_grid = compute_grid_acceleration(phi, N, box_size)

    # Step 4: Interpolate to particles
    acc_particles = interpolate_to_particles(acc_grid, weights)


    if subtract_self:
        # Enforce zero net force to conserve momentum
        net_force = np.sum(acc_particles * masses[:, np.newaxis], axis=0)
        correction = net_force / np.sum(masses)
        acc_particles -= correction
        #print("Subtracted net correction:", correction)

    return acc_particles, phi
>>>>>>> ff019f20



def kdk_step(positions, velocities, masses, dt, N, box_size, dp, solver, subtract_self=False):
    """
    Perform one KDK (Kick-Drift-Kick) integration step with full acceleration computation.
    """
    # First Kick (half step)
    acc,phi = compute_acceleration(positions, masses, N, box_size, dp, solver, subtract_self)
    velocities += 0.5 * dt * acc

    # Drift (full step)
    positions += dt * velocities
    positions %= box_size  # periodic boundary condition

    # Second Kick (half step)
    acc,phi = compute_acceleration(positions, masses, N, box_size, dp, solver, subtract_self)
    velocities += 0.5 * dt * acc
    
    
    net_force = np.sum(acc * masses[:, np.newaxis], axis=0)
    #print("Net force:", net_force)

    return positions, velocities,phi


def dkd_step(positions, velocities, masses, dt, N, box_size, dp,solver,subtract_self=True):
    """
    Perform one DKD (Drift-Kick-Drift) integration step with acceleration computation.
    """
    # First Drift (half step)
    positions += 0.5 * dt * velocities
    positions %= box_size  # periodic boundary condition

    # Compute acceleration at updated positions
    acc,phi = compute_acceleration(positions, masses, N, box_size, dp,solver,subtract_self)

    # Kick (full step)
    velocities += dt * acc

    # Second Drift (half step)
    positions += 0.5 * dt * velocities
    positions %= box_size  # periodic boundary condition

    return positions, velocities, phi





#rk4
'''
def cic_acceleration(positions, phi, box_size):
    N   = phi.shape[0]
    dx  = box_size / N
    inv = 1.0 / dx

    # central-difference gradient on the grid
    gx = (np.roll(phi, -1, 0) - np.roll(phi, 1, 0)) * (0.5 * inv)
    gy = (np.roll(phi, -1, 1) - np.roll(phi, 1, 1)) * (0.5 * inv)
    gz = (np.roll(phi, -1, 2) - np.roll(phi, 1, 2)) * (0.5 * inv)

    gpos = positions * inv
    i0   = np.floor(gpos).astype(int)      # cell origin
    d    = gpos - i0                       # fractional offset

    # weights for the 8 vertices of the cell
    w = np.empty((positions.shape[0], 8))
    w[:,0] = (1-d[:,0])*(1-d[:,1])*(1-d[:,2])
    w[:,1] =    d[:,0] *(1-d[:,1])*(1-d[:,2])
    w[:,2] = (1-d[:,0])*   d[:,1] *(1-d[:,2])
    w[:,3] = (1-d[:,0])*(1-d[:,1])*   d[:,2]
    w[:,4] =    d[:,0] *   d[:,1] *(1-d[:,2])
    w[:,5] =    d[:,0] *(1-d[:,1])*   d[:,2]
    w[:,6] = (1-d[:,0])*   d[:,1] *   d[:,2]
    w[:,7] =    d[:,0] *   d[:,1] *   d[:,2]

    shifts = np.array([[0,0,0],[1,0,0],[0,1,0],[0,0,1],
                       [1,1,0],[1,0,1],[0,1,1],[1,1,1]])
    ip = (i0[:,None,:] + shifts[None,:,:]) % N        # (Np,8,3)

    # gather –∇φ on the 8 vertices (shape → (Np,8))
    ax = -gx[ip[:,:,0], ip[:,:,1], ip[:,:,2]]
    ay = -gy[ip[:,:,0], ip[:,:,1], ip[:,:,2]]
    az = -gz[ip[:,:,0], ip[:,:,1], ip[:,:,2]]

    acc = np.stack((np.sum(w*ax,1),
                    np.sum(w*ay,1),
                    np.sum(w*az,1)), axis=1)
    return acc
'''
def rk4_step(positions, velocities, masses,
             dt, N, box_size,
             dp, solver,subtract_self,
             soft_len = 0.0,
             G        = 1.0):
    """
    4th-order RK for collision-less gravity on a periodic mesh.
    """
    

    # RK4 stages
    a1 ,phi = compute_acceleration(positions, masses, N, box_size, dp,solver,subtract_self)
    k1x = dt * velocities
    k1v = dt * a1

    a2,phi = compute_acceleration(positions + 0.5*k1x, masses, N, box_size, dp,solver,subtract_self)
    k2x = dt * (velocities + 0.5*k1v)
    k2v = dt * a2

    a3,phi = compute_acceleration(positions + 0.5*k2x, masses, N, box_size, dp,solver,subtract_self)
    k3x = dt * (velocities + 0.5*k2v)
    k3v = dt * a3

    a4,phi = compute_acceleration(positions + k3x, masses, N, box_size, dp,solver,subtract_self)
    k4x = dt * (velocities + k3v)
    k4v = dt * a4

    new_pos = (positions +
               (k1x + 2*k2x + 2*k3x + k4x)/6.0) % box_size
    new_vel = velocities + \
              (k1v + 2*k2v + 2*k3v + k4v)/6.0
    
    new_phi,w = compute_phi(new_pos, masses, N, box_size, dp, solver)
    return new_pos, new_vel, new_phi





#Hermite

def predict_all(particles, t_target):
    """Return predicted r and v for all particles at future time t_target."""
    predicted = []
    for p in particles:
        dt = t_target - p['t']
        r_pred = p['r'] + p['v'] * dt + 0.5 * p['a'] * dt**2 + (1/6) * p['j'] * dt**3
        v_pred = p['v'] + p['a'] * dt + 0.5 * p['j'] * dt**2
        predicted.append({'r': r_pred, 'v': v_pred, 'm': p['m']})
    return predicted


def compute_force_and_jerk(i, predicted, G=1.0, eps=1e-10):
    """Compute acceleration and jerk for particle i using predicted states."""
    r_i = predicted[i]['r']
    v_i = predicted[i]['v']
    a = np.zeros(3)
    j = np.zeros(3)

    for jdx, pj in enumerate(predicted):
        if jdx == i:
            continue
        r_j = pj['r']
        v_j = pj['v']
        m_j = pj['m']

        dr = r_j - r_i
        dv = v_j - v_i
        r2 = np.dot(dr, dr) + eps
        r3 = r2 * np.sqrt(r2)
        r5 = r2 * r3

        a += G * m_j * dr / r3
        j += G * m_j * (dv / r3 - 3 * np.dot(dr, dv) * dr / r5)

    return a, j

def correct(p, r_pred, v_pred, a_new, j_new, t_target):
    """Correct position and velocity of one particle using Hermite corrector."""
    dt = t_target - p['t']
    a_old = p['a']
    j_old = p['j']

    # Correct
    p['r'] = r_pred + (1/24) * (a_new - a_old) * dt**2 + (1/120) * (j_new - j_old) * dt**3
    p['v'] = v_pred + (1/6) * (a_new - a_old) * dt + (1/24) * (j_new - j_old) * dt**2
    p['a'] = a_new
    p['j'] = j_new
    p['t'] = t_target


def update_dt(p, eta=0.01):
    """Update time step using Aarseth criterion."""
    a = np.linalg.norm(p['a'])
    j = np.linalg.norm(p['j'])
    if j == 0:
        return p['dt']
    return eta * np.sqrt(a / j)

def hermite_individual_step(particles, G=1.0):
    """
    Advance the particle with the smallest (t + dt) using Hermite integrator.
    """
    N = len(particles)

    # 1. Select particle with soonest update time
    times = [p['t'] + p['dt'] for p in particles]
    i = np.argmin(times)
    t_target = times[i]

    # 2. Predict all particles to t_target
    predicted = predict_all(particles, t_target)

    # 3. Compute new a and j
    a_new, j_new = compute_force_and_jerk(i, predicted, G)

    # 4. Correct r, v for particle i
    correct(particles[i], predicted[i]['r'], predicted[i]['v'], a_new, j_new, t_target)

    # 5. Recalculate time step
    particles[i]['dt'] = update_dt(particles[i])

    return particles[i]['t']



def hermite_step_fixed(particles, G=1.0):
    """
    Advance all particles one step using Hermite 4th-order predictor-corrector integrator.
    This version uses a shared fixed time step for simplicity.

    Parameters:
    -----------
    particles : list of dict
        Each dict must have keys:
        'r': position (3D array), 
        'v': velocity (3D array),
        'a': acceleration (3D array),
        'j': jerk (3D array),
        'm': mass (float)
    G : float
        Gravitational constant (default = 1)

    Returns:
    --------
    updated_particles : list of dict
        Updated particle list with r, v, a, j values after one Hermite step
    """
    N = len(particles)
    dt = particles[0]['dt']  # assuming shared dt for now

    # Predict
    for p in particles:
        r = p['r']
        v = p['v']
        a = p['a']
        j = p['j']

        p['r_pred'] = r + v * dt + 0.5 * a * dt**2 + (1/6) * j * dt**3
        p['v_pred'] = v + a * dt + 0.5 * j * dt**2

    # Recompute a' and j' using predicted r and v
    for i in range(N):
        r_i = particles[i]['r_pred']
        v_i = particles[i]['v_pred']
        a_new = np.zeros(3)
        j_new = np.zeros(3)
        for j in range(N):
            if i == j:
                continue
            r_j = particles[j]['r_pred']
            v_j = particles[j]['v_pred']
            m_j = particles[j]['m']
            dr = r_j - r_i
            dv = v_j - v_i
            r2 = np.dot(dr, dr) + 1e-10  # softening to avoid zero division
            r3 = r2 * np.sqrt(r2)
            r5 = r2 * r3

            a_new += G * m_j * dr / r3
            j_new += G * m_j * (dv / r3 - 3 * np.dot(dr, dv) * dr / r5)

        particles[i]['a_new'] = a_new
        particles[i]['j_new'] = j_new

    # Correct
    for p in particles:
        r_pred = p['r_pred']
        v_pred = p['v_pred']
        a_old = p['a']
        j_old = p['j']
        a_new = p['a_new']
        j_new = p['j_new']

        p['r'] = r_pred + (1/24) * (a_new - a_old) * dt**2 + (1/120) * (j_new - j_old) * dt**3
        p['v'] = v_pred + (1/6) * (a_new - a_old) * dt + (1/24) * (j_new - j_old) * dt**2
        p['a'] = a_new
        p['j'] = j_new

    return particles

def hermite_step_fixed_pm(particles, N, box_size, dp, solver, subtract_self=False, G=1.0):
    
    dt = particles[0]['dt']  
    positions = np.array([p['r'] for p in particles])
    masses = np.array([p['m'] for p in particles])

    # 1. Predict
    for p in particles:
        p['r_pred'] = p['r'] + p['v'] * dt + 0.5 * p['a'] * dt**2 + (1/6) * p['j'] * dt**3
        p['v_pred'] = p['v'] + p['a'] * dt + 0.5 * p['j'] * dt**2

    # 2.  (PM) acc
    pred_positions = np.array([p['r_pred'] for p in particles])
    a_new, phi = compute_acceleration(pred_positions, masses, N, box_size, dp, solver, subtract_self)

    # 3. jerk = (a_new - a_old)/dt
    for i, p in enumerate(particles):
        p['j_new'] = (a_new[i] - p['a']) / dt

    # 4. Correct
    for i, p in enumerate(particles):
        r_pred = p['r_pred']
        v_pred = p['v_pred']
        a_old = p['a']
        j_old = p['j']
        a_new_i = a_new[i]
        j_new_i = p['j_new']

        p['r'] = r_pred + (1/24) * (a_new_i - a_old) * dt**2 + (1/120) * (j_new_i - j_old) * dt**3
        p['v'] = v_pred + (1/6) * (a_new_i - a_old) * dt + (1/24) * (j_new_i - j_old) * dt**2
        p['a'] = a_new_i
        p['j'] = j_new_i
        p['t'] += dt

    positions = np.array([p['r'] for p in particles])
    velocities = np.array([p['v'] for p in particles])

    return positions, velocities, phi<|MERGE_RESOLUTION|>--- conflicted
+++ resolved
@@ -101,26 +101,9 @@
         phi = poisson_solver_periodic_safe(rho, box_size, G=1.0)
     else:
         raise ValueError("Unknown boundary condition")
-<<<<<<< HEAD
+
     return phi,weights
-=======
-
-    # Step 3: Compute grid acceleration
-    acc_grid = compute_grid_acceleration(phi, N, box_size)
-
-    # Step 4: Interpolate to particles
-    acc_particles = interpolate_to_particles(acc_grid, weights)
-
-
-    if subtract_self:
-        # Enforce zero net force to conserve momentum
-        net_force = np.sum(acc_particles * masses[:, np.newaxis], axis=0)
-        correction = net_force / np.sum(masses)
-        acc_particles -= correction
-        #print("Subtracted net correction:", correction)
-
-    return acc_particles, phi
->>>>>>> ff019f20
+
 
 
 
